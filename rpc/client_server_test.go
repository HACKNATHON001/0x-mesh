--- conflicted
+++ resolved
@@ -24,14 +24,9 @@
 // dummyRPCHandler is used for testing purposes. It allows declaring handlers
 // for some requests or all of them, depending on testing needs.
 type dummyRPCHandler struct {
-<<<<<<< HEAD
-	addOrderHandler          func(order *zeroex.SignedOrder) error
-	addPeerHandler           func(peerInfo peerstore.PeerInfo) error
-	subscribeToOrdersHandler func(ctx context.Context) (*rpc.Subscription, error)
-=======
-	addOrdersHandler func(orders []*zeroex.SignedOrder) (*AddOrdersResponse, error)
-	addPeerHandler   func(peerInfo peerstore.PeerInfo) error
->>>>>>> 57374e4c
+	addOrdersHandler 			func(orders []*zeroex.SignedOrder) (*AddOrdersResponse, error)
+	addPeerHandler           	func(peerInfo peerstore.PeerInfo) error
+	subscribeToOrdersHandler 	func(ctx context.Context) (*rpc.Subscription, error)
 }
 
 func (d *dummyRPCHandler) AddOrders(orders []*zeroex.SignedOrder) (*AddOrdersResponse, error) {
