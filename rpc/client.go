--- conflicted
+++ resolved
@@ -1,11 +1,8 @@
 package rpc
 
 import (
-<<<<<<< HEAD
 	"context"
-=======
 	"encoding/json"
->>>>>>> 57374e4c
 
 	"github.com/0xProject/0x-mesh/zeroex"
 	"github.com/ethereum/go-ethereum/rpc"
